--- conflicted
+++ resolved
@@ -6,7 +6,6 @@
 
 require (
 	github.com/dspinhirne/netaddr-go/v2 v2.0.0
-<<<<<<< HEAD
 	github.com/metal3-io/baremetal-operator/apis v0.6.1
 	github.com/sapcc/go-api-declarations v1.13.2
 	github.com/sapcc/go-netbox-go v0.0.0-20250129123048-0e8a4aac7696
@@ -24,22 +23,6 @@
 	gopkg.in/yaml.v3 v3.0.1
 	k8s.io/apimachinery v0.31.4
 	k8s.io/client-go v0.31.4
-=======
-	github.com/metal3-io/baremetal-operator/apis v0.9.0
-	github.com/sapcc/go-api-declarations v1.14.0
-	github.com/sapcc/go-netbox-go v0.0.0-20250219092905-3a11a9ca5f56
-	github.com/spf13/cobra v1.9.1
-	k8s.io/api v0.32.1
-	sigs.k8s.io/cluster-api v1.9.4
-	sigs.k8s.io/controller-runtime v0.20.2
-)
-
-require (
-	github.com/ironcore-dev/controller-utils v0.9.7
-	github.com/ironcore-dev/metal-operator v0.0.0-20250212221453-94f63c040f9d
-	gopkg.in/yaml.v3 v3.0.1
-	k8s.io/apimachinery v0.32.1
->>>>>>> 5a157781
 )
 
 require (
@@ -57,12 +40,8 @@
 	github.com/go-openapi/jsonpointer v0.21.0 // indirect
 	github.com/go-openapi/jsonreference v0.20.2 // indirect
 	github.com/go-openapi/strfmt v0.21.7 // indirect
-<<<<<<< HEAD
 	github.com/go-openapi/swag v0.22.4 // indirect
 	github.com/go-task/slim-sprig/v3 v3.0.0 // indirect
-=======
-	github.com/go-openapi/swag v0.23.0 // indirect
->>>>>>> 5a157781
 	github.com/gogo/protobuf v1.3.2 // indirect
 	github.com/golang/protobuf v1.5.4 // indirect
 	github.com/google/btree v1.1.3 // indirect
@@ -71,11 +50,7 @@
 	github.com/google/gofuzz v1.2.0 // indirect
 	github.com/google/pprof v0.0.0-20241210010833-40e02aabc2ad // indirect
 	github.com/google/uuid v1.6.0 // indirect
-<<<<<<< HEAD
 	github.com/imdario/mergo v0.3.13 // indirect
-=======
-	github.com/inconshreveable/mousetrap v1.1.0 // indirect
->>>>>>> 5a157781
 	github.com/josharian/intern v1.0.0 // indirect
 	github.com/json-iterator/go v1.1.12 // indirect
 	github.com/mailru/easyjson v0.7.7 // indirect
@@ -91,42 +66,24 @@
 	github.com/prometheus/client_model v0.6.1 // indirect
 	github.com/prometheus/common v0.55.0 // indirect
 	github.com/prometheus/procfs v0.15.1 // indirect
-<<<<<<< HEAD
 	github.com/spf13/pflag v1.0.5 // indirect
 	github.com/stretchr/objx v0.5.2 // indirect
-=======
-	github.com/spf13/pflag v1.0.6 // indirect
->>>>>>> 5a157781
 	github.com/x448/float16 v0.8.4 // indirect
 	go.mongodb.org/mongo-driver v1.11.3 // indirect
 	go.uber.org/multierr v1.11.0 // indirect
 	go.uber.org/zap v1.27.0 // indirect
 	golang.org/x/net v0.33.0 // indirect
-<<<<<<< HEAD
 	golang.org/x/oauth2 v0.21.0 // indirect
 	golang.org/x/sys v0.29.0 // indirect
 	golang.org/x/term v0.28.0 // indirect
 	golang.org/x/text v0.21.0 // indirect
 	golang.org/x/tools v0.28.0 // indirect
-=======
-	golang.org/x/oauth2 v0.24.0 // indirect
-	golang.org/x/sync v0.11.0 // indirect
-	golang.org/x/sys v0.30.0 // indirect
-	golang.org/x/term v0.29.0 // indirect
-	golang.org/x/text v0.22.0 // indirect
-	golang.org/x/time v0.7.0 // indirect
->>>>>>> 5a157781
 	gomodules.xyz/jsonpatch/v2 v2.4.0 // indirect
 	google.golang.org/protobuf v1.36.1 // indirect
 	gopkg.in/evanphx/json-patch.v4 v4.12.0 // indirect
 	gopkg.in/inf.v0 v0.9.1 // indirect
-<<<<<<< HEAD
 	gopkg.in/yaml.v2 v2.4.0 // indirect
 	k8s.io/apiextensions-apiserver v0.31.4 // indirect
-=======
-	k8s.io/apiextensions-apiserver v0.32.1 // indirect
-	k8s.io/client-go v0.32.1 // indirect
->>>>>>> 5a157781
 	k8s.io/klog/v2 v2.130.1 // indirect
 	k8s.io/kube-openapi v0.0.0-20241105132330-32ad38e42d3f // indirect
 	k8s.io/utils v0.0.0-20241104100929-3ea5e8cea738 // indirect
