// Copyright 2024 SAP SE
// SPDX-License-Identifier: Apache-2.0

// Package controller contains Argora operator controllers
package controller

import (
	"context"
	"errors"
	"fmt"
	"net"
	"strings"
	"time"

	metalv1alpha1 "github.com/ironcore-dev/metal-operator/api/v1alpha1"
	"github.com/sapcc/go-netbox-go/models"
	corev1 "k8s.io/api/core/v1"
	apierrors "k8s.io/apimachinery/pkg/api/errors"
	"k8s.io/apimachinery/pkg/runtime"
	ctrl "sigs.k8s.io/controller-runtime"
	"sigs.k8s.io/controller-runtime/pkg/client"
	"sigs.k8s.io/controller-runtime/pkg/controller/controllerutil"
	"sigs.k8s.io/controller-runtime/pkg/event"
	"sigs.k8s.io/controller-runtime/pkg/handler"
	"sigs.k8s.io/controller-runtime/pkg/log"
	"sigs.k8s.io/controller-runtime/pkg/manager"
	"sigs.k8s.io/controller-runtime/pkg/source"

	"github.com/sapcc/argora/internal/config"
	"github.com/sapcc/argora/internal/controller/periodic"
	"github.com/sapcc/argora/internal/netbox"
)

const (
	bmcProtocolRedfish = "Redfish"
	bmcPort            = 443
	defaultNamespace   = "default"
)

type IronCoreReconciler struct {
	k8sClient         client.Client
	scheme            *runtime.Scheme
	cfg               *config.Config
	netBox            netbox.Netbox
	reconcileInterval time.Duration
	eventChannel      chan event.GenericEvent
}

func NewIronCoreReconciler(k8sClient client.Client, scheme *runtime.Scheme, cfg *config.Config, netBox netbox.Netbox, reconcileInterval time.Duration) *IronCoreReconciler {
	return &IronCoreReconciler{
		k8sClient:         k8sClient,
		scheme:            scheme,
		cfg:               cfg,
		netBox:            netBox,
		reconcileInterval: reconcileInterval,
		eventChannel:      make(chan event.GenericEvent),
	}
}

func (r *IronCoreReconciler) SetupWithManager(mgr manager.Manager) error {
	src := source.Channel(r.eventChannel, &handler.EnqueueRequestForObject{})
	runner, err := periodic.NewRunner(
		periodic.WithClient(mgr.GetClient()),
		periodic.WithInterval(r.reconcileInterval),
		periodic.WithEventChannel(r.eventChannel),
	)

	if err != nil {
		return fmt.Errorf("unable to create periodic runner: %w", err)
	}

	if err := mgr.Add(runner); err != nil {
		return fmt.Errorf("unable to add periodic runner: %w", err)
	}

	return ctrl.NewControllerManagedBy(mgr).
		Named("ironCore").
		WatchesRawSource(src).
		Complete(r)
}

// +kubebuilder:rbac:groups=core,resources=events,verbs=create;patch
// +kubebuilder:rbac:groups=core,resources=configmaps,verbs=get;list;watch;create;update;patch;delete
// +kubebuilder:rbac:groups=core,resources=secrets,verbs=get;list;watch;create;update;patch;delete
// +kubebuilder:rbac:groups=coordination.k8s.io,resources=leases,verbs=get;list;watch;create;update;patch;delete
// +kubebuilder:rbac:groups=metal.ironcore.dev,resources=servers,verbs=get;list;watch;create;update;patch;delete
// +kubebuilder:rbac:groups=metal.ironcore.dev,resources=bmcs,verbs=get;list;watch;create;update;patch;delete
// +kubebuilder:rbac:groups=metal.ironcore.dev,resources=bmcsecrets,verbs=get;list;watch;create;update;patch;delete

func (r *IronCoreReconciler) Reconcile(ctx context.Context, _ ctrl.Request) (ctrl.Result, error) {
	logger := log.FromContext(ctx)
	logger.Info("reconciling ironcore")

	err := r.cfg.Reload()
	if err != nil {
		logger.Error(err, "unable to reload configuration")
		return ctrl.Result{}, err
	}

	logger.Info("configuration reloaded", "config", r.cfg)

	if r.cfg.ServerController != config.ControllerTypeIroncore {
		logger.Info("ironcore controller not enabled")
		return ctrl.Result{}, nil
	}

	err = r.netBox.Reload(r.cfg.NetboxURL, r.cfg.NetboxToken, logger)
	if err != nil {
		logger.Error(err, "unable to reload netbox")
		return ctrl.Result{}, err
	}

	for _, cluster := range r.cfg.IronCore {
		err = r.reconcileCluster(ctx, &cluster)
		if err != nil {
			return ctrl.Result{}, err
		}
	}

	return ctrl.Result{}, nil
}

func (r *IronCoreReconciler) reconcileCluster(ctx context.Context, cluster *config.IronCore) error {
	logger := log.FromContext(ctx)

<<<<<<< HEAD
	logger.Info("looking for cluster in netbox", "name", cluster.Name, "region", cluster.Region, "type", cluster.Type)

	clusters, err := r.netBox.Virtualization().GetClustersByNameRegionType(cluster.Name, cluster.Region, cluster.Type)
	if err != nil {
		logger.Error(err, "unable to find cluster in netbox", "name", cluster.Name, "region", cluster.Region, "type", cluster.Type)
		return err
	}

	for _, cluster := range clusters {
		logger.Info("reconciling cluster", "cluster", cluster.Name, "ID", cluster.ID)

		devices, err := r.netBox.DCIM().GetDevicesByClusterID(cluster.ID)
=======
	clusterNames := []string{""}
	if r.cfg.IronCore.Name != "" {
		clusterNames = strings.Split(r.cfg.IronCore.Name, ",")
	}

	for _, name := range clusterNames {
		logger.Info("reconciling IronCore clusters", "name", name, "region", r.cfg.IronCore.Region, "type", clusterType)

		clusters, err := r.netBox.Virtualization().GetClustersByNameRegionType(name, r.cfg.IronCore.Region, clusterType)
>>>>>>> 4259f888
		if err != nil {
			logger.Error(err, "unable to find cluster in netbox", "name", name, "region", r.cfg.IronCore.Region, "type", clusterType)
			return err
		}

		if len(clusters) > 1 {
			return errors.New("multiple clusters found")
		}

		for _, cluster := range clusters {
			logger.Info("reconciling cluster", "cluster", cluster.Name, "ID", cluster.ID)

			devices, err := r.netBox.DCIM().GetDevicesByClusterID(cluster.ID)
			if err != nil {
				logger.Error(err, "unable to find devices for cluster", "cluster", cluster.Name, "ID", cluster.ID)
				return err
			}

			for _, device := range devices {
				err = r.reconcileDevice(ctx, r.netBox, cluster.Name, &device)
				if err != nil {
					logger.Error(err, "unable to reconcile device", "device", device.Name, "ID", device.ID)
					return err
				}
			}
		}
	}

	return nil
}

func (r *IronCoreReconciler) reconcileDevice(ctx context.Context, netBox netbox.Netbox, cluster string, device *models.Device) error {
	logger := log.FromContext(ctx)
	logger.Info("reconciling device", "device", device.Name, "ID", device.ID)

	if device.Status.Value != "active" {
		logger.Info("device is not active, will skip", "status", device.Status.Value)
		return nil
	}

	bmcObj := &metalv1alpha1.BMC{}
	if err := r.k8sClient.Get(ctx, client.ObjectKey{Name: device.Name, Namespace: defaultNamespace}, bmcObj); err == nil {
		logger.Info("BMC custom resource already exists, will skip", "bmc", device.Name)
		return nil
	}

	deviceNameParts := strings.Split(device.Name, "-")
	if len(deviceNameParts) != 2 {
		return fmt.Errorf("unable to split in two device name: %s", device.Name)
	}

	region, err := netBox.DCIM().GetRegionForDevice(device)
	if err != nil {
		return fmt.Errorf("unable to get region for device: %w", err)
	}

	oobIP, err := getOobIP(device)
	if err != nil {
		return fmt.Errorf("unable to get OOB IP: %w", err)
	}

	commonLabels := map[string]string{
		"topology.kubernetes.io/region":      region,
		"topology.kubernetes.io/zone":        device.Site.Slug,
		"kubernetes.metal.cloud.sap/cluster": cluster,
		"kubernetes.metal.cloud.sap/name":    device.Name,
		"kubernetes.metal.cloud.sap/bb":      deviceNameParts[1],
		"kubernetes.metal.cloud.sap/type":    device.DeviceType.Slug,
		"kubernetes.metal.cloud.sap/role":    device.DeviceRole.Slug,
	}

	bmcSecret, err := r.createBmcSecret(ctx, device, commonLabels)
	if err != nil {
		return fmt.Errorf("unable to create bmc secret: %w", err)
	}

	logger.Info("created BMC Secret", "name", bmcSecret.Name)

	bmc, err := r.createBmc(ctx, device, oobIP, bmcSecret, commonLabels)
	if err != nil {
		return fmt.Errorf("unable to create bmc: %w", err)
	}

	logger.Info("created BMC CR", "name", bmc.Name)

	if err := r.setOwnerReferenceAndPatch(ctx, bmc, bmcSecret); err != nil {
		return err
	}
	return nil
}

func (r *IronCoreReconciler) createBmcSecret(ctx context.Context, device *models.Device, labels map[string]string) (*metalv1alpha1.BMCSecret, error) {
	logger := log.FromContext(ctx)

	user := r.cfg.BMCUser
	password := r.cfg.BMCPassword

	if user == "" || password == "" {
		return nil, errors.New("bmc user or password not set")
	}

	bmcSecret := &metalv1alpha1.BMCSecret{
		TypeMeta: ctrl.TypeMeta{
			APIVersion: metalv1alpha1.GroupVersion.String(),
			Kind:       "BMCSecret",
		},
		ObjectMeta: ctrl.ObjectMeta{
			Name:   device.Name,
			Labels: labels,
		},
		Data: map[string][]byte{
			metalv1alpha1.BMCSecretUsernameKeyName: []byte(user),
			metalv1alpha1.BMCSecretPasswordKeyName: []byte(password),
		},
	}

	if err := r.k8sClient.Create(ctx, bmcSecret); err != nil {
		if apierrors.IsAlreadyExists(err) { // TODO: if its already exists, can we assume that the secret is correct?
			logger.Info("bmc secret already exists", "bmcSecret", bmcSecret.Name)
			return bmcSecret, nil
		}
		return nil, err
	}

	return bmcSecret, nil
}

func (r *IronCoreReconciler) createBmc(ctx context.Context, device *models.Device, oobIP string, bmcSecret *metalv1alpha1.BMCSecret, labels map[string]string) (*metalv1alpha1.BMC, error) {
	logger := log.FromContext(ctx)

	ip, err := metalv1alpha1.ParseIP(oobIP)
	if err != nil {
		return nil, fmt.Errorf("unable to parse OOB IP: %w", err)
	}

	bmc := &metalv1alpha1.BMC{
		TypeMeta: ctrl.TypeMeta{
			APIVersion: metalv1alpha1.GroupVersion.String(),
			Kind:       "BMC",
		},
		ObjectMeta: ctrl.ObjectMeta{
			Name:   device.Name,
			Labels: labels,
		},
		Spec: metalv1alpha1.BMCSpec{
			Endpoint: &metalv1alpha1.InlineEndpoint{
				IP: ip,
			},
			Protocol: metalv1alpha1.Protocol{
				Name: bmcProtocolRedfish,
				Port: bmcPort,
			},
			BMCSecretRef: corev1.LocalObjectReference{
				Name: bmcSecret.Name,
			},
		},
	}

	if err := r.k8sClient.Create(ctx, bmc); err != nil {
		if apierrors.IsAlreadyExists(err) { // TODO: if its already exists, can we assume that the BMC is correct?
			logger.Info("BMC already exists", "BMC", bmc.Name)
			return bmc, nil
		}
		return nil, fmt.Errorf("unable to create BMC: %w", err)
	}

	return bmc, nil
}

func (r *IronCoreReconciler) setOwnerReferenceAndPatch(ctx context.Context, bmc *metalv1alpha1.BMC, bmcSecret *metalv1alpha1.BMCSecret) error {
	bmcSecretBase := bmcSecret.DeepCopy()
	if err := controllerutil.SetControllerReference(bmc, bmcSecret, r.scheme); err != nil {
		return fmt.Errorf("unable to set owner reference: %w", err)
	}

	if err := r.k8sClient.Patch(ctx, bmcSecret, client.MergeFrom(bmcSecretBase)); err != nil {
		return fmt.Errorf("unable to patch object: %w", err)
	}

	return nil
}

func getOobIP(device *models.Device) (string, error) {
	oobIP := device.OOBIp.Address
	ip, _, err := net.ParseCIDR(oobIP)

	if err != nil {
		return "", fmt.Errorf("uncable to parse device OOB IP: %w", err)
	}

	return ip.String(), nil
}<|MERGE_RESOLUTION|>--- conflicted
+++ resolved
@@ -123,7 +123,6 @@
 func (r *IronCoreReconciler) reconcileCluster(ctx context.Context, cluster *config.IronCore) error {
 	logger := log.FromContext(ctx)
 
-<<<<<<< HEAD
 	logger.Info("looking for cluster in netbox", "name", cluster.Name, "region", cluster.Region, "type", cluster.Type)
 
 	clusters, err := r.netBox.Virtualization().GetClustersByNameRegionType(cluster.Name, cluster.Region, cluster.Type)
@@ -136,17 +135,6 @@
 		logger.Info("reconciling cluster", "cluster", cluster.Name, "ID", cluster.ID)
 
 		devices, err := r.netBox.DCIM().GetDevicesByClusterID(cluster.ID)
-=======
-	clusterNames := []string{""}
-	if r.cfg.IronCore.Name != "" {
-		clusterNames = strings.Split(r.cfg.IronCore.Name, ",")
-	}
-
-	for _, name := range clusterNames {
-		logger.Info("reconciling IronCore clusters", "name", name, "region", r.cfg.IronCore.Region, "type", clusterType)
-
-		clusters, err := r.netBox.Virtualization().GetClustersByNameRegionType(name, r.cfg.IronCore.Region, clusterType)
->>>>>>> 4259f888
 		if err != nil {
 			logger.Error(err, "unable to find cluster in netbox", "name", name, "region", r.cfg.IronCore.Region, "type", clusterType)
 			return err
